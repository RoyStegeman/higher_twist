--- conflicted
+++ resolved
@@ -46,14 +46,11 @@
    "metadata": {},
    "outputs": [],
    "source": [
-<<<<<<< HEAD
     "# fit = \"240221-02-rs-nnpdf40-alphas-tcm\"\n",
     "# fit = \"240221-01-rs-nnpdf40-alphas-tcm-mhou\"\n",
     "fit = '240306-ab-ct-alphas-tcm'\n",
     "mhou_fit = False\n",
-=======
     "fitname = \"240326-01-rs-alphas-newtcm\"\n",
->>>>>>> 2592d208
     "\n",
     "theory_plus = 811\n",
     "theory_mid = 708\n",
@@ -420,11 +417,7 @@
    "name": "python",
    "nbconvert_exporter": "python",
    "pygments_lexer": "ipython3",
-<<<<<<< HEAD
-   "version": "3.9.7"
-=======
    "version": "3.11.8"
->>>>>>> 2592d208
   },
   "vscode": {
    "interpreter": {
